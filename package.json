{
  "name": "electron-pdf",
  "version": "0.12.0",
  "description": "A command line tool to generate PDF from URL, HTML or Markdown files",
  "main": "lib/index.js",
  "scripts": {
<<<<<<< HEAD
    "fix": "standard --fix",
    "lint": "standard",
    "test": "npm run lint && ava",
    "integration-test": "electron node_modules/.bin/jasmine"
=======
    "lint": "standard",
    "\\" : "This effectively runs jasmine tests as an electron application (but it doesn't work for Ava)",
    "test": "standard && electron node_modules/.bin/jasmine"
>>>>>>> f4892c79
  },
  "bin": {
    "electron-pdf": "cli.js"
  },
  "repository": {
    "type": "git",
    "url": "https://github.com/fraserxu/electron-pdf.git"
  },
  "keywords": [
    "electron",
    "electron-tool",
    "pdf",
    "png",
    "export",
    "render"
  ],
  "author": "Fraser Xu",
  "license": "MIT",
  "bugs": {
    "url": "https://github.com/fraserxu/electron-pdf/issues"
  },
  "homepage": "https://github.com/fraserxu/electron-pdf",
  "devDependencies": {
<<<<<<< HEAD
    "ava": "^0.16.0",
=======
>>>>>>> f4892c79
    "jasmine": "^2.5.2",
    "standard": "^8.4.0"
  },
  "dependencies": {
    "async": "^2.0.1",
    "electron": "^1.4.3",
    "github-markdown-css": "^2.0.9",
    "highlight.js": "^9.0.0",
    "lodash": "^4.16.2",
    "marked": "^0.3.5",
    "minimist": "^1.2.0",
    "object-assign": "^4.0.1",
    "uuid": "^2.0.1"
  }
}<|MERGE_RESOLUTION|>--- conflicted
+++ resolved
@@ -4,16 +4,11 @@
   "description": "A command line tool to generate PDF from URL, HTML or Markdown files",
   "main": "lib/index.js",
   "scripts": {
-<<<<<<< HEAD
     "fix": "standard --fix",
     "lint": "standard",
     "test": "npm run lint && ava",
+    "\\" : "This effectively runs jasmine tests as an electron application (but it doesn't work for Ava)",
     "integration-test": "electron node_modules/.bin/jasmine"
-=======
-    "lint": "standard",
-    "\\" : "This effectively runs jasmine tests as an electron application (but it doesn't work for Ava)",
-    "test": "standard && electron node_modules/.bin/jasmine"
->>>>>>> f4892c79
   },
   "bin": {
     "electron-pdf": "cli.js"
@@ -37,10 +32,7 @@
   },
   "homepage": "https://github.com/fraserxu/electron-pdf",
   "devDependencies": {
-<<<<<<< HEAD
     "ava": "^0.16.0",
-=======
->>>>>>> f4892c79
     "jasmine": "^2.5.2",
     "standard": "^8.4.0"
   },

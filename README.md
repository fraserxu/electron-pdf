--- conflicted
+++ resolved
@@ -39,13 +39,8 @@
 
 Semantic Versioning is followed, and the version numbers correspond to Electron versions as follows:
 
-<<<<<<< HEAD
-- electron-pdf 20.0.x (master) => electron=20.0.2, node=16.15.0, chrome=104.0.5112.81
-=======
-Semantic Versioning is used, and corresponds to electron versions in the following way:
 - electron-pdf 25.0.x (master) => electron=25.4.0, node=16.15.0, chrome=114.0.5735.248
 - electron-pdf 20.0.x => electron=20.0.2, node=16.15.0, chrome=104.0.5112.81
->>>>>>> 8b73c580
 - electron-pdf 15.0.x => electron=15.1.1, node=16.5.0, chrome=94.0.4606.61
 - electron-pdf 10.0.x =>  electron=10.1.3, node=12.16.3, chrome=85.0.4183.121
 - electron-pdf 7.0.x  =>  electron 7.x (Chromium 78, Node 12.8.1)

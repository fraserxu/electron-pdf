--- conflicted
+++ resolved
@@ -605,17 +605,8 @@
       // make sure we have the right event for this job
       // this.debug(`ready event received. this.jobId:${this.jobId}, event job id:${jobId}`)
       if (this.jobId === jobId) {
-<<<<<<< HEAD
-        this.emit('window.event.wait.end', {eventName})
-        if (this.readyEventObserver) {
-          this._triggerReadyEventObserver(customEventDetail, generateFunction)
-        } else {
-          generateFunction()
-        }
-        electron.ipcMain.removeListener(IPC_MAIN_CHANNEL_RENDER, listener)
-=======
-        this.emit('window.event.wait.end', {})
         this._triggerProcessStats('window.event.wait.end').then(() => {
+          this.emit('window.event.wait.end', {eventName})
           if (this.readyEventObserver) {
             this._triggerReadyEventObserver(customEventDetail, generateFunction)
           } else {
@@ -623,7 +614,6 @@
           }
           electron.ipcMain.removeListener(IPC_MAIN_CHANNEL_RENDER, listener)
         })
->>>>>>> b3548081
       }
     }
     electron.ipcMain.on(IPC_MAIN_CHANNEL_RENDER, listener)
@@ -762,28 +752,25 @@
       pageSize: args.pageSize,
       landscape: args.landscape
     }
-<<<<<<< HEAD
-    debugLogger(pdfOptions)
+    this.debug(pdfOptions)
     try {
       window.webContents.printToPDF(pdfOptions)
-          .then(data => {
-            debugLogger(`success printing PDF.`)
+        .then(data => {
+          this.debug(`success printing PDF.`)
+          this._triggerProcessStats('pdf.complete').then(() => {
             this._handlePDF(outputFile, done, undefined, data)
           })
-          .catch(error => {
-            debugLogger(`error printing PDF:`, error)
+        })
+        .catch(error => {
+          this.debug(`error printing PDF:`, error)
+          this._triggerProcessStats('pdf.error').then(() => {
             this._handlePDF(outputFile, done, error, undefined)
           })
-          .finally(() => {
-            debugLogger(`printToPDF has fulfilled its promise`)
-          })
+        })
+        .finally(() => this.debug(`printToPDF has fulfilled it's promise`))
     } catch (e) {
-      errorLogger(e)
-    }
-=======
-    this.debug(pdfOptions)
-    window.webContents.printToPDF(pdfOptions, this._handlePDF.bind(this, outputFile, done))
->>>>>>> b3548081
+      this.error(e)
+    }
   }
 
   /**
